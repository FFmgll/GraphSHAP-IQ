--- conflicted
+++ resolved
@@ -21,8 +21,6 @@
     "SII",
     "STII",
     "FSII",
-    "STIII",
-    "FSIII",
     "SV",
     "BV",
     "BZF",
@@ -85,22 +83,7 @@
         if self.index == "BII" and self.max_order == 1:
             self.index = "BV"
 
-<<<<<<< HEAD
         # set index to SV if order is 1 and index generalizes SV
-=======
-        # set SV if order is 1
-        # in the following set are covered + "k-" and "II" variants of them
-        indices_to_change_to_SV = {
-            "SII",
-            "FSII",
-            "FSIII",
-            "STII",
-            "STIII",
-            "kADD-SHAP",
-            "JointSV",
-            "SGV",
-        }
->>>>>>> a22abff1
         if self.max_order == 1:
             index_to_check = self.index
             if index_to_check.startswith("k-"):  # remove potential aggregation of index 'k-'
