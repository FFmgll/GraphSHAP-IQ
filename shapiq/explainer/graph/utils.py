"""This utility module contains functions to get the instances to explain for different datasets."""

import os
from typing import Union

import torch
from torch_geometric.loader import DataLoader

from shapiq.explainer.graph.graph_datasets import CustomTUDataset
from shapiq.explainer.graph.graph_models import GNN

GRAPH_DATASETS_DIR = os.path.join(os.path.dirname(os.path.abspath(__file__)), "graph_datasets")
MODEL_DIR = os.path.join(os.path.dirname(os.path.abspath(__file__)), "ckpt", "graph_prediction")
from .graph_datasets import WaterQuality


def _compute_baseline_value(x_graph):
    # This function computes the baseline value for the masked features, i.e. mean over nodes.
    return x_graph.x.mean(0)


def get_water_quality_graph():
    ds = WaterQuality(subset="train")
    ds = DataLoader(ds, batch_size=1, shuffle=True, pin_memory_device="cpu")
    graph = next(iter(ds))
    return [graph]


def get_tu_instances(name):
    """Get the instances to explain for the given TU dataset."""
    dataset = CustomTUDataset(
        root=GRAPH_DATASETS_DIR,
        name=name,
        seed=1234,
        split_sizes=(0.8, 0.1, 0.1),
    )
    loader = DataLoader(dataset, shuffle=False)
    try:
        all_samples_to_explain = []
        for data in loader:
            for i in range(data.num_graphs):
                all_samples_to_explain.append(data[i])
        return all_samples_to_explain
    except TypeError:
        return dataset.graphs  # or return dataset.explanations


def load_graph_model_architecture(
    model_type: str,
    dataset_name: str,
    n_layers: int,
    hidden: Union[int, bool] = True,
    node_bias: bool = True,
    graph_bias: bool = True,
    dropout: bool = True,
    batch_norm: bool = True,
    jumping_knowledge: bool = True,
    deep_readout: bool = False,
    device: torch.device = torch.device("cuda" if torch.cuda.is_available() else "cpu"),
) -> tuple[torch.nn.Module, str]:
    """Loads a graph model architecture, whose weights have to be further trained or loaded.

    Args:

    Returns:
        The loaded model."""
    if dataset_name in [
        "AIDS",
        "DHFR",
        "COX2",
        "BZR",
        "MUTAG",
        "BENZENE",
        "PROTEINS",
        "ENZYMES",
        "Mutagenicity",
        "FluorideCarbonyl",
        "Benzene",
        "AlkaneCarbonyl",
    ]:
        dataset = CustomTUDataset(
            root=GRAPH_DATASETS_DIR, name=dataset_name, seed=1234, split_sizes=(0.8, 0.1, 0.1)
        )
        try:
            num_nodes_features = dataset.graphs.num_node_features
            num_classes = dataset.graphs.num_classes
        except AttributeError:
            num_nodes_features = dataset.graphs[0].num_node_features
            num_classes = 2
    else:
        raise Exception("Dataset not found. It has to be downloaded first.")

    if hidden is True:
        # Load the best hyperparameters (for now only hidden size)
        hidden = _best_hyperparameters[model_type][dataset_name]["n_layers"][str(n_layers)][
            "hidden"
        ]
        if deep_readout:
            hidden = _best_hyperparameters[model_type][dataset_name]["n_layers"][str(n_layers)][
                "hidden_dr"
            ]
    # otherwise check if hidden is a valid integer
    elif not isinstance(hidden, int):
        raise ValueError(
            "Hidden size must be an integer or check if the model has been trained with the given configuration."
        )

    if model_type in ["GCN", "GIN", "GAT"]:
        model = GNN(
            model_type=model_type,
            in_channels=num_nodes_features,
            hidden_channels=hidden,
            out_channels=num_classes,
            n_layers=n_layers,
            node_bias=node_bias,
            graph_bias=graph_bias,
            dropout=dropout,
            batch_norm=batch_norm,
            jumping_knowledge=jumping_knowledge,
            deep_readout=deep_readout,
        ).to(device)
        model.node_model.to(device)
    else:
        raise ValueError("Model type not supported.")

    model_id = "_".join(
        [
            model_type,
            dataset_name,
            str(n_layers),
            str(node_bias),
            str(graph_bias),
            str(hidden),
            str(dropout),
            str(batch_norm),
            str(jumping_knowledge),
        ]
    )

    model_id += "_DR" if deep_readout else ""

    return model, model_id


def load_graph_model(
    model_type: str,
    dataset_name: str,
    n_layers: int,
    hidden: Union[int, bool] = True,
    node_bias: bool = True,
    graph_bias: bool = True,
    dropout: bool = True,
    batch_norm: bool = True,
    jumping_knowledge: bool = True,
    deep_readout: bool = False,
    device: torch.device = torch.device("cuda" if torch.cuda.is_available() else "cpu"),
) -> torch.nn.Module:
    """Loads a pre-trained graph model from disk with the given configuration.

    Args:
        model_type: The type of the model to load. (e.g. "GCN", "GIN")
        dataset_name: The name of the dataset to load the model for. (e.g. "Mutagenicity")
        n_layers: The number of layers of the model. Can be 1, 2, 3, or 4.
        hidden: The hidden size of the model. If True, the best hyperparameter is loaded.
        node_bias: Whether to use node bias. Default is True.
        graph_bias: Whether to use graph bias. Default is True.
        dropout: Whether to use dropout. Default is True.
        batch_norm: Whether to use batch normalization. Default is True.
        jumping_knowledge: Whether to use jumping knowledge. Default is True.
        device: The device to load the model on.
    Returns:
        The loaded model.

    Raises:
        FileNotFoundError: If the model file is not found.
    """
    try:
        model, model_id = load_graph_model_architecture(
            model_type=model_type,
            dataset_name=dataset_name,
            n_layers=n_layers,
            hidden=hidden,
            node_bias=node_bias,
            graph_bias=graph_bias,
            dropout=dropout,
            batch_norm=batch_norm,
            jumping_knowledge=jumping_knowledge,
            deep_readout=deep_readout,
            device=device,
        )

        # Construct the path to the target directory
        target_dir = os.path.join(MODEL_DIR, model_type, dataset_name)
        save_path = os.path.join(target_dir, model_id + ".pth")

        # Load the model (if it exists and it has been trained)
        model.load_state_dict(torch.load(save_path, map_location=device))

    except FileNotFoundError as error:
        raise FileNotFoundError("Model not found. Are you sure you trained the model?") from error
    print(f"Model {model_id} loaded.")
    return model


def get_explanation_instances(dataset_name):
    """Get the instances to explain for the given dataset."""
    if dataset_name in [
        "AIDS",
        "DHFR",
        "COX2",
        "BZR",
        "MUTAG",
        "BENZENE",
        "PROTEINS",
        "ENZYMES",
        "Mutagenicity",
        "FluorideCarbonyl",
        "Benzene",
        "AlkaneCarbonyl",
    ]:
        all_samples_to_explain = get_tu_instances(dataset_name)
        return all_samples_to_explain
    raise ValueError("Dataset not supported.")


# Helper container with all the stored best configurations
_best_hyperparameters = {
<<<<<<< HEAD
		"GCN": {
				"AIDS": {
						"n_layers": {
								"1": {"hidden": 128},
								"2": {"hidden": 128},
								"3": {"hidden": 128},
								"4": {"hidden": 128},
								}
						},
				"AlkaneCarbonyl": {
						"n_layers": {
								"1": {"hidden": 64},
								"2": {"hidden": 32},
								"3": {"hidden": 64},
								"4": {"hidden": 128},
								}
						},
				"Benzene": {
						"n_layers": {
								"1": {"hidden": 64},
								"2": {"hidden": 64},
								"3": {"hidden": 128},
								"4": {"hidden": 0},
								}
						},
				"DHFR": {
						"n_layers": {
								"1": {"hidden": 64},
								"2": {"hidden": 128},
								"3": {"hidden": 32},
								"4": {"hidden": 64},
								}
						},
				"COX2": {
						"n_layers": {
								"1": {"hidden": 128},
								"2": {"hidden": 128},
								"3": {"hidden": 128},
								"4": {"hidden": 32},
								}
						},
				"BZR": {
						"n_layers": {
								"1": {"hidden": 128},
								"2": {"hidden": 64},
								"3": {"hidden": 128},
								"4": {"hidden": 128},
								},
						},
				"FluorideCarbonyl": {
						"n_layers": {
								"1": {"hidden": 16},
								"2": {"hidden": 64},
								"3": {"hidden": 32},
								"4": {"hidden": 0},
								}
						},
				"PROTEINS": {
						"n_layers": {
								"1": {"hidden": 64, "hidden_dr": 64},
								"2": {"hidden": 64, "hidden_dr": 64},
								"3": {"hidden": 128, "hidden_dr": 32},
								"4": {"hidden": 32},
								},
						},
				"ENZYMES": {
						"n_layers": {
								"1": {"hidden": 128},
								"2": {"hidden": 64, "hidden_dr": 32},
								"3": {"hidden": 32, "hidden_dr": 32},
								"4": {"hidden": 64},
								},
						},
				"MUTAG": {},
				"Mutagenicity": {
						"n_layers": {
								"1": {"hidden": 128},
								"2": {"hidden": 64},
								"3": {"hidden": 128},
								"4": {"hidden": 64},
								}
						},
				},
		"GIN": {
				"AlkaneCarbonyl": {
						"n_layers": {
								"1": {"hidden": 16},
								"2": {"hidden": 64},
								"3": {"hidden": 128},
								"4": {"hidden": 0},
								}
						},
				"Benzene": {
						"n_layers": {
								"1": {"hidden": 16},
								"2": {"hidden": 128},
								"3": {"hidden": 128},
								"4": {"hidden": 0},
								},
						},
				"BZR": {
						"n_layers": {
								"1": {"hidden": 64},
								"2": {"hidden": 64},
								"3": {"hidden": 128},
								"4": {"hidden": 32},
								}
						},
				"COX2": {
						"n_layers": {
								"1": {"hidden": 128},
								"2": {"hidden": 32},
								"3": {"hidden": 128},
								"4": {"hidden": 128},
								}
						},
				"ENZYMES": {
						"n_layers": {
								"1": {"hidden": 128},
								"2": {"hidden": 32, "hidden_dr": 32},
								"3": {"hidden": 128, "hidden_dr": 128},
								"4": {"hidden": 128},
								},
						},
				"FluorideCarbonyl": {
						"n_layers": {
								"1": {"hidden": 64},
								"2": {"hidden": 32},
								"3": {"hidden": 32},
								"4": {"hidden": 0},
								}
						},
				"Mutagenicity": {
						"n_layers": {
								"1": {"hidden": 128},
								"2": {"hidden": 32},
								"3": {"hidden": 32},
								"4": {"hidden": 64},
								},
						},
				"PROTEINS": {
						"n_layers": {
								"1": {"hidden": 128, "hidden_dr": 32},
								"2": {"hidden": 128, "hidden_dr": 64},
								"3": {"hidden": 32, "hidden_dr": 64},
								"4": {"hidden": 32},
								},
						},
				},
		"GAT": {
				"AlkaneCarbonyl": {
						"n_layers": {
								"1": {"hidden": 128},
								"2": {"hidden": 16},
								"3": {"hidden": 64},
								"4": {"hidden": 0},
								}
						},
				"Benzene": {
						"n_layers": {
								"1": {"hidden": 128},
								"2": {"hidden": 128},
								"3": {"hidden": 64},
								"4": {"hidden": 0},
								},
						},
				"BZR": {
						"n_layers": {
								"1": {"hidden": 128},
								"2": {"hidden": 128},
								"3": {"hidden": 128},
								"4": {"hidden": 8},
								},
						},
				"COX2": {
						"n_layers": {
								"1": {"hidden": 64},
								"2": {"hidden": 32},
								"3": {"hidden": 32},
								"4": {"hidden": 32},
								}
						},
				"ENZYMES": {
						"n_layers": {
								"1": {"hidden": 128},
								"2": {"hidden": 32},
								"3": {"hidden": 64},
								"4": {"hidden": 32},
								}
						},
				"FluorideCarbonyl": {
						"n_layers": {
								"1": {"hidden": 16},
								"2": {"hidden": 16},
								"3": {"hidden": 16},
								"4": {"hidden": 0},
								}
						},
				"Mutagenicity": {
						"n_layers": {
								"1": {"hidden": 128},
								"2": {"hidden": 64},
								"3": {"hidden": 128},
								"4": {"hidden": 64},
								}
						},
				"PROTEINS": {
						"n_layers": {
								"1": {"hidden": 128},
								"2": {"hidden": 32},
								"3": {"hidden": 128},
								"4": {"hidden": 32},
								},
						}
				},
		}
=======
    "GCN": {
        "AIDS": {
            "n_layers": {
                "1": {"hidden": 128},
                "2": {"hidden": 128},
                "3": {"hidden": 128},
                "4": {"hidden": 128},
            }
        },
        "AlkaneCarbonyl": {
            "n_layers": {
                "1": {"hidden": 64},
                "2": {"hidden": 32},
                "3": {"hidden": 64},
                "4": {"hidden": 128},
            }
        },
        "Benzene": {
            "n_layers": {
                "1": {"hidden": 64},
                "2": {"hidden": 64},
                "3": {"hidden": 128},
                "4": {"hidden": 0},
            }
        },
        "DHFR": {
            "n_layers": {
                "1": {"hidden": 64},
                "2": {"hidden": 128},
                "3": {"hidden": 32},
                "4": {"hidden": 64},
            }
        },
        "COX2": {
            "n_layers": {
                "1": {"hidden": 128},
                "2": {"hidden": 128},
                "3": {"hidden": 128},
                "4": {"hidden": 32},
            }
        },
        "BZR": {
            "n_layers": {
                "1": {"hidden": 128},
                "2": {"hidden": 64},
                "3": {"hidden": 128},
                "4": {"hidden": 128},
            },
        },
        "FluorideCarbonyl": {
            "n_layers": {
                "1": {"hidden": 16},
                "2": {"hidden": 64},
                "3": {"hidden": 32},
                "4": {"hidden": 0},
            }
        },
        "PROTEINS": {
            "n_layers": {
                "1": {"hidden": 64},
                "2": {"hidden": 64, "hidden_dr": 32},
                "3": {"hidden": 128, "hidden_dr": 32},
                "4": {"hidden": 32},
            },
        },
        "ENZYMES": {
            "n_layers": {
                "1": {"hidden": 128},
                "2": {"hidden": 64, "hidden_dr": 32},
                "3": {"hidden": 32, "hidden_dr": 32},
                "4": {"hidden": 64},
            },
        },
        "MUTAG": {},
        "Mutagenicity": {
            "n_layers": {
                "1": {"hidden": 128},
                "2": {"hidden": 64},
                "3": {"hidden": 128},
                "4": {"hidden": 64},
            }
        },
    },
    "GIN": {
        "AlkaneCarbonyl": {
            "n_layers": {
                "1": {"hidden": 16},
                "2": {"hidden": 64},
                "3": {"hidden": 128},
                "4": {"hidden": 0},
            }
        },
        "Benzene": {
            "n_layers": {
                "1": {"hidden": 16},
                "2": {"hidden": 128},
                "3": {"hidden": 128},
                "4": {"hidden": 0},
            },
        },
        "BZR": {
            "n_layers": {
                "1": {"hidden": 64},
                "2": {"hidden": 64},
                "3": {"hidden": 128},
                "4": {"hidden": 32},
            }
        },
        "COX2": {
            "n_layers": {
                "1": {"hidden": 128},
                "2": {"hidden": 32},
                "3": {"hidden": 128},
                "4": {"hidden": 128},
            }
        },
        "ENZYMES": {
            "n_layers": {
                "1": {"hidden": 128},
                "2": {"hidden": 32, "hidden_dr": 32},
                "3": {"hidden": 128, "hidden_dr": 128},
                "4": {"hidden": 128},
            },
        },
        "FluorideCarbonyl": {
            "n_layers": {
                "1": {"hidden": 64},
                "2": {"hidden": 32},
                "3": {"hidden": 32},
                "4": {"hidden": 0},
            }
        },
        "Mutagenicity": {
            "n_layers": {
                "1": {"hidden": 128},
                "2": {"hidden": 32},
                "3": {"hidden": 32},
                "4": {"hidden": 64},
            },
        },
        "PROTEINS": {
            "n_layers": {
                "1": {"hidden": 128},
                "2": {"hidden": 128, "hidden_dr": 32},
                "3": {"hidden": 32, "hidden_dr": 64},
                "4": {"hidden": 32},
            },
        },
    },
    "GAT": {
        "AlkaneCarbonyl": {
            "n_layers": {
                "1": {"hidden": 128},
                "2": {"hidden": 16},
                "3": {"hidden": 64},
                "4": {"hidden": 0},
            }
        },
        "Benzene": {
            "n_layers": {
                "1": {"hidden": 128},
                "2": {"hidden": 128},
                "3": {"hidden": 64},
                "4": {"hidden": 0},
            },
        },
        "BZR": {
            "n_layers": {
                "1": {"hidden": 128},
                "2": {"hidden": 128},
                "3": {"hidden": 128},
                "4": {"hidden": 8},
            },
        },
        "COX2": {
            "n_layers": {
                "1": {"hidden": 64},
                "2": {"hidden": 32},
                "3": {"hidden": 32},
                "4": {"hidden": 32},
            }
        },
        "ENZYMES": {
            "n_layers": {
                "1": {"hidden": 128},
                "2": {"hidden": 32},
                "3": {"hidden": 64},
                "4": {"hidden": 32},
            }
        },
        "FluorideCarbonyl": {
            "n_layers": {
                "1": {"hidden": 16},
                "2": {"hidden": 16},
                "3": {"hidden": 16},
                "4": {"hidden": 0},
            }
        },
        "Mutagenicity": {
            "n_layers": {
                "1": {"hidden": 128},
                "2": {"hidden": 64},
                "3": {"hidden": 128},
                "4": {"hidden": 64},
            }
        },
        "PROTEINS": {
            "n_layers": {
                "1": {"hidden": 128},
                "2": {"hidden": 32},
                "3": {"hidden": 128},
                "4": {"hidden": 32},
            },
        },
    },
}
>>>>>>> e546f82c
<|MERGE_RESOLUTION|>--- conflicted
+++ resolved
@@ -225,7 +225,6 @@
 
 # Helper container with all the stored best configurations
 _best_hyperparameters = {
-<<<<<<< HEAD
 		"GCN": {
 				"AIDS": {
 						"n_layers": {
@@ -441,222 +440,4 @@
 								},
 						}
 				},
-		}
-=======
-    "GCN": {
-        "AIDS": {
-            "n_layers": {
-                "1": {"hidden": 128},
-                "2": {"hidden": 128},
-                "3": {"hidden": 128},
-                "4": {"hidden": 128},
-            }
-        },
-        "AlkaneCarbonyl": {
-            "n_layers": {
-                "1": {"hidden": 64},
-                "2": {"hidden": 32},
-                "3": {"hidden": 64},
-                "4": {"hidden": 128},
-            }
-        },
-        "Benzene": {
-            "n_layers": {
-                "1": {"hidden": 64},
-                "2": {"hidden": 64},
-                "3": {"hidden": 128},
-                "4": {"hidden": 0},
-            }
-        },
-        "DHFR": {
-            "n_layers": {
-                "1": {"hidden": 64},
-                "2": {"hidden": 128},
-                "3": {"hidden": 32},
-                "4": {"hidden": 64},
-            }
-        },
-        "COX2": {
-            "n_layers": {
-                "1": {"hidden": 128},
-                "2": {"hidden": 128},
-                "3": {"hidden": 128},
-                "4": {"hidden": 32},
-            }
-        },
-        "BZR": {
-            "n_layers": {
-                "1": {"hidden": 128},
-                "2": {"hidden": 64},
-                "3": {"hidden": 128},
-                "4": {"hidden": 128},
-            },
-        },
-        "FluorideCarbonyl": {
-            "n_layers": {
-                "1": {"hidden": 16},
-                "2": {"hidden": 64},
-                "3": {"hidden": 32},
-                "4": {"hidden": 0},
-            }
-        },
-        "PROTEINS": {
-            "n_layers": {
-                "1": {"hidden": 64},
-                "2": {"hidden": 64, "hidden_dr": 32},
-                "3": {"hidden": 128, "hidden_dr": 32},
-                "4": {"hidden": 32},
-            },
-        },
-        "ENZYMES": {
-            "n_layers": {
-                "1": {"hidden": 128},
-                "2": {"hidden": 64, "hidden_dr": 32},
-                "3": {"hidden": 32, "hidden_dr": 32},
-                "4": {"hidden": 64},
-            },
-        },
-        "MUTAG": {},
-        "Mutagenicity": {
-            "n_layers": {
-                "1": {"hidden": 128},
-                "2": {"hidden": 64},
-                "3": {"hidden": 128},
-                "4": {"hidden": 64},
-            }
-        },
-    },
-    "GIN": {
-        "AlkaneCarbonyl": {
-            "n_layers": {
-                "1": {"hidden": 16},
-                "2": {"hidden": 64},
-                "3": {"hidden": 128},
-                "4": {"hidden": 0},
-            }
-        },
-        "Benzene": {
-            "n_layers": {
-                "1": {"hidden": 16},
-                "2": {"hidden": 128},
-                "3": {"hidden": 128},
-                "4": {"hidden": 0},
-            },
-        },
-        "BZR": {
-            "n_layers": {
-                "1": {"hidden": 64},
-                "2": {"hidden": 64},
-                "3": {"hidden": 128},
-                "4": {"hidden": 32},
-            }
-        },
-        "COX2": {
-            "n_layers": {
-                "1": {"hidden": 128},
-                "2": {"hidden": 32},
-                "3": {"hidden": 128},
-                "4": {"hidden": 128},
-            }
-        },
-        "ENZYMES": {
-            "n_layers": {
-                "1": {"hidden": 128},
-                "2": {"hidden": 32, "hidden_dr": 32},
-                "3": {"hidden": 128, "hidden_dr": 128},
-                "4": {"hidden": 128},
-            },
-        },
-        "FluorideCarbonyl": {
-            "n_layers": {
-                "1": {"hidden": 64},
-                "2": {"hidden": 32},
-                "3": {"hidden": 32},
-                "4": {"hidden": 0},
-            }
-        },
-        "Mutagenicity": {
-            "n_layers": {
-                "1": {"hidden": 128},
-                "2": {"hidden": 32},
-                "3": {"hidden": 32},
-                "4": {"hidden": 64},
-            },
-        },
-        "PROTEINS": {
-            "n_layers": {
-                "1": {"hidden": 128},
-                "2": {"hidden": 128, "hidden_dr": 32},
-                "3": {"hidden": 32, "hidden_dr": 64},
-                "4": {"hidden": 32},
-            },
-        },
-    },
-    "GAT": {
-        "AlkaneCarbonyl": {
-            "n_layers": {
-                "1": {"hidden": 128},
-                "2": {"hidden": 16},
-                "3": {"hidden": 64},
-                "4": {"hidden": 0},
-            }
-        },
-        "Benzene": {
-            "n_layers": {
-                "1": {"hidden": 128},
-                "2": {"hidden": 128},
-                "3": {"hidden": 64},
-                "4": {"hidden": 0},
-            },
-        },
-        "BZR": {
-            "n_layers": {
-                "1": {"hidden": 128},
-                "2": {"hidden": 128},
-                "3": {"hidden": 128},
-                "4": {"hidden": 8},
-            },
-        },
-        "COX2": {
-            "n_layers": {
-                "1": {"hidden": 64},
-                "2": {"hidden": 32},
-                "3": {"hidden": 32},
-                "4": {"hidden": 32},
-            }
-        },
-        "ENZYMES": {
-            "n_layers": {
-                "1": {"hidden": 128},
-                "2": {"hidden": 32},
-                "3": {"hidden": 64},
-                "4": {"hidden": 32},
-            }
-        },
-        "FluorideCarbonyl": {
-            "n_layers": {
-                "1": {"hidden": 16},
-                "2": {"hidden": 16},
-                "3": {"hidden": 16},
-                "4": {"hidden": 0},
-            }
-        },
-        "Mutagenicity": {
-            "n_layers": {
-                "1": {"hidden": 128},
-                "2": {"hidden": 64},
-                "3": {"hidden": 128},
-                "4": {"hidden": 64},
-            }
-        },
-        "PROTEINS": {
-            "n_layers": {
-                "1": {"hidden": 128},
-                "2": {"hidden": 32},
-                "3": {"hidden": 128},
-                "4": {"hidden": 32},
-            },
-        },
-    },
-}
->>>>>>> e546f82c
+		}