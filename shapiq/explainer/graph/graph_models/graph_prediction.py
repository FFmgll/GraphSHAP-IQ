""" This module stores all model architectures for graph prediction tasks."""

from collections import OrderedDict

import torch
import torch_geometric
<<<<<<< HEAD
from torch.nn import Dropout, Module, ReLU
from torch.nn import Sequential as Seq
from torch_geometric.nn import (
	GCNConv, GINConv, JumpingKnowledge, Linear, Sequential, global_mean_pool,
	MessagePassing
)
from torch_geometric.nn.norm import BatchNorm
import torch.nn.functional as F
=======
from torch.nn import Dropout, Module, ReLU, LeakyReLU
from torch_geometric.nn import GCNConv, GINConv, GATConv, JumpingKnowledge, Linear, Sequential, global_mean_pool, global_add_pool
from torch_geometric.nn.norm import BatchNorm
from torch_geometric.nn.models import MLP

>>>>>>> 3ac85648

class GNN(Module):
	def __init__(self, model_type, in_channels, hidden_channels, out_channels, n_layers, node_bias=True,
	             graph_bias=True, dropout=True, batch_norm=True, jumping_knowledge=False):
		super(GNN, self).__init__()

		layers = {
			"GCN": GCNConv,
			"GIN": self.init_GIN, # GINConv is initialized with an MLP
			"GAT": GATConv,
				}

		self.model_type = model_type
		gnn_layer = layers[model_type] # Pick the layer based on the model type
		self.in_channels = in_channels
		self.hidden_channels = hidden_channels
		self.out_channels = out_channels
		self.n_layers = n_layers
		self.node_bias = node_bias
		self.graph_bias = graph_bias
		self.dropout = dropout
		self.p = 0.5 if dropout else 0
		self.batch_norm = batch_norm
		self.jumping_knowledge = jumping_knowledge


		# Build model architecture
		self.layers = OrderedDict()
		self.intermediate_outputs = tuple(f"x{i}" for i in range(n_layers))
		assert n_layers > 0, "Number of layers must be greater than 0"
		for i in range(n_layers):
			if i == 0:
				self.layers[f"conv_{i}"] = (
					gnn_layer(in_channels, hidden_channels, bias=node_bias), f"x, edge_index -> x{i}")
			else:
				self.layers[f"conv_{i}"] = (
					gnn_layer(hidden_channels, hidden_channels, bias=node_bias), f"x{i - 1}, edge_index -> x{i}")

			if batch_norm:
				self.layers[f"batch_norm_{i}"] = BatchNorm(hidden_channels)

			self.layers[f"relu_{i}"] = LeakyReLU()
			self.layers[f"dropout_{i}"] = Dropout(p=self.p)

		if jumping_knowledge:
			self.layers["concat"] = (lambda *x: [*x], f"{', '.join(self.intermediate_outputs)} -> x")
			self.jk = JumpingKnowledge(mode='cat')
			self.lin = Linear(hidden_channels * n_layers, out_channels, bias=graph_bias)
		else:
			self.lin = Linear(hidden_channels, out_channels, bias=graph_bias)

		self.node_model = Sequential('x, edge_index', self.layers)

		# Initialize parameters
		self.reset_parameters()

	def reset_parameters(self):
		for layer in self.layers:
			if hasattr(layer, 'reset_parameters'):
				layer.reset_parameters()

		self.lin.reset_parameters()

	def init_GIN(self, in_channels, out_channels, **kwargs):
		mlp = MLP([in_channels, out_channels], dropout=self.p)
		return GINConv(mlp)

	def forward(self, x, edge_index, batch):
		x = self.node_model(x=x, edge_index=edge_index)
		if hasattr(self, 'jk'):
			x = self.jk(x)
		x = global_add_pool(x, batch)  # global_mean_pool(x, batch)
		x = self.lin(x)
		return x


# class GIN(torch.nn.Module):
# 	def __init__(self, in_channels, hidden_channels, out_channels, n_layers, node_bias=True, graph_bias=True):
# 		super().__init__()
# 		self.n_layers = n_layers
# 		self.mlp_layers = {}
# 		self.conv_layers = {}
# 		self.mlp_layers[0] = torch.nn.Linear(in_channels, hidden_channels)
# 		self.conv_layers[0] = GINConv(self.mlp_layers[0])
# 		for i in range(1, n_layers):
# 			self.mlp_layers[i] = torch.nn.Linear(hidden_channels, hidden_channels, bias=node_bias)
# 			self.conv_layers[i] = GINConv(self.mlp_layers[i])
#
# 		self.lin = torch.nn.Linear(hidden_channels, out_channels, bias=graph_bias)
#
# 	def forward(self, x, edge_index, batch):
# 		for i in range(self.n_layers):
# 			x = self.conv_layers[i](x, edge_index)
# 			if i == self.n_layers - 1:
# 				x = global_mean_pool(x, batch)
# 			else:
# 				x = x.relu()
#
# 		# x = F.dropout(x, p=0.5, training=self.training)
# 		x = self.lin(x)
#
# 		return x

class EdgeConv(MessagePassing):
    def __init__(self, in_channels, hidden_channels, out_channels, bias=False):
        super().__init__(aggr='mean') #  "Max" aggregation.
        self.mlp1 = Seq(
			Linear(2 * in_channels, hidden_channels, bias=bias),
            ReLU(),
			Linear(hidden_channels, hidden_channels, bias=bias)
		)
        self.mlp2 = Seq(Linear(hidden_channels, out_channels, bias=False))

    def forward(self, x, edge_index, edge_features):
        # x: [N, in_channels]
        # edge_index: [2, n_edges]
        x = self.propagate(edge_index, x=x, edge_features=edge_features)
        return self.mlp2(x)

    def message(self, x_j, edge_features):
        # x_j: [n_edges, in_channels]
        # edge_features: [n_edges, in_channels]
        tmp = torch.cat([x_j, edge_features], dim=-1)
        return self.mlp1(tmp)

class QualityModel(Module):
    def __init__(self, in_channels, hidden_channels, out_channels, bias=False, n_layers=3):
        super().__init__()
        self.n_layers = n_layers
        self.node_enc = Linear(in_channels, hidden_channels, bias=bias)
        self.edge_enc = Linear(in_channels, hidden_channels, bias=bias)
        self._layers = torch.nn.ModuleList([
            EdgeConv(hidden_channels, hidden_channels, hidden_channels, bias=bias)
            for _ in range(self.n_layers)
        ])
        self.out = Seq(Linear(hidden_channels, out_channels, bias=False))

    def forward(self, x, edge_index, edge_features, batch):
        x = self.node_enc(x)
        edge_features = self.edge_enc(edge_features)
        for layer in self._layers:
            x += layer(x, edge_index, edge_features)
        x = global_mean_pool(x, batch)
        return self.out(x)

if __name__ == "__main__":
	model = GNN("GIN", 128, 64, 2, 3, node_bias=True, graph_bias=True, dropout=True, batch_norm=True,
	            jumping_knowledge=True)
	x = torch.randn(100, 128)
	edge_index = torch.randint(100, size=(2, 20))
	data = torch_geometric.data.Data(x=x, edge_index=edge_index)
	dataloader = torch_geometric.loader.DataLoader([data], batch_size=1)
	for data in dataloader:
		print(model(data.x, data.edge_index, data.batch))
		break<|MERGE_RESOLUTION|>--- conflicted
+++ resolved
@@ -4,22 +4,15 @@
 
 import torch
 import torch_geometric
-<<<<<<< HEAD
-from torch.nn import Dropout, Module, ReLU
+import torch.nn.functional as F
+from torch.nn import Dropout, Module, ReLU, LeakyReLU
 from torch.nn import Sequential as Seq
 from torch_geometric.nn import (
-	GCNConv, GINConv, JumpingKnowledge, Linear, Sequential, global_mean_pool,
-	MessagePassing
+	GCNConv, GINConv, GATConv, JumpingKnowledge, Linear, Sequential, 
+	global_mean_pool, global_add_pool, MessagePassing
 )
 from torch_geometric.nn.norm import BatchNorm
-import torch.nn.functional as F
-=======
-from torch.nn import Dropout, Module, ReLU, LeakyReLU
-from torch_geometric.nn import GCNConv, GINConv, GATConv, JumpingKnowledge, Linear, Sequential, global_mean_pool, global_add_pool
-from torch_geometric.nn.norm import BatchNorm
 from torch_geometric.nn.models import MLP
-
->>>>>>> 3ac85648
 
 class GNN(Module):
 	def __init__(self, model_type, in_channels, hidden_channels, out_channels, n_layers, node_bias=True,
